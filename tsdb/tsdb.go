package tsdb

import (
	"log"
	"time"
	"unsafe"
<<<<<<< HEAD
=======
)

var (
	parser Parser
>>>>>>> 9cd7de3c
)

// Block use case block for the TSDB chain
type Block struct {
<<<<<<< HEAD
	prevBlock      *Block
	nextBlock      *Block
	datapoint      int64
	normalizedTime uint64
	timestamp      time.Time
=======
	PrevBlock      *Block
	NextBlock      *Block
	Datapoint      int
	NormalizedTime int64
	Timestamp      time.Time
}

// BlockJSON helps reffer Block as JSON
type BlockJSON struct {
	Datapoint      int       `json:"datapoint"`
	NormalizedTime int64     `json:"normalizedTime"`
	Timestamp      time.Time `json:"timestamp"`
>>>>>>> 9cd7de3c
}

// Chain contains Blocks arranged as a chain
type Chain struct {
	path           string
	chain          []Block
<<<<<<< HEAD
	lengthElements uint64
=======
	lengthElements int
>>>>>>> 9cd7de3c
	size           uintptr
}

// TSDB implements the idea of tsdb
type TSDB interface {
	// Init helps to initialize the tsdb chain for the respective component. This function
	// should be capable to detect existing wals(write ahead log) of the required type and
	// build from the local storage at the init of main thread and return the chain address
	// in order to have a minimal effect on the performance.
	// Takes *path* as path to the existing chain or for creating a new one.
	// Returns address of the chain in RAM.
	Init() (*[]Block, Chain)

	// Append appends a new tsdb block passed as params to the most recent location (or
	// the last location) of the chain. Returns success status.
	Append(b *Block) bool

	// GetPositionalPointerNormalized accepts the normalized time, searches for the block with that time
	// using jump search, and returns the address of the block having the specified normalized
	// time.
	GetPositionalPointerNormalized(n int64) *Block

	// PopPreviousNBlocks pops or removes **n** previous blocks from the chain and returns
	// success status.
	PopPreviousNBlocks(n uint64) bool

	// GetChain returns the positional pointer address of the first element of the chain.
	GetChain() *[]Block

	// Save saves or commits the chain in storage and returns success status.
	Save() bool
}

// Init initialize Chain properties
func (c Chain) Init() (*[]Block, Chain) {
	res, e := parse(c.path)
	if e != nil {
		log.Printf("chain not found at %s. creating one ...", c.path)
		c.lengthElements = 0
		c.size = unsafe.Sizeof(c)
		c.chain = []Block{}
		return &c.chain, c
	}
<<<<<<< HEAD
	c.path = *path
	return nil
=======

	raw := loadFromStorage(res)
	c.chain = *formLinkedChainFromRawBlock(raw)
	c.lengthElements = len(c.chain)
	c.size = unsafe.Sizeof(c)
	return &c.chain, c
}

func formLinkedChainFromRawBlock(a *[]BlockJSON) *[]Block {
	r := *a
	l := len(r)
	arr := []Block{}
	for i := 0; i < l; i++ {
		inst := Block{
			PrevBlock:      nil,
			NextBlock:      nil,
			Timestamp:      r[i].Timestamp,
			NormalizedTime: r[i].NormalizedTime,
			Datapoint:      r[i].Datapoint,
		}
		arr = append(arr, inst)
	}

	// form doubly linked list
	for i := 0; i < l; i++ {
		if i == 0 {
			arr[i].PrevBlock = nil
		} else {
			arr[i].PrevBlock = &arr[i-1]
		}
		if i == l-1 {
			arr[i].NextBlock = nil
		} else {
			arr[i].NextBlock = &arr[i+1]
		}
	}
	return &arr
}

//Append function appends the new block in
func (c Chain) Append(b *Block) (bool, Chain) {

	c.chain = append(c.chain, *b)
	c.size = unsafe.Sizeof(c)
	c.lengthElements = len(c.chain)
	l := c.lengthElements
	c.chain[l-2].NextBlock = &c.chain[l-1]
	c.chain[l-1].PrevBlock = &c.chain[l-2]
	c.chain[l-1].NextBlock = nil
	return true, c

}

// Save saves or commits the existing chain in the secondary memory.
// Returns the success status
func (c Chain) Save() bool {
	bytes := parser.ParseToJSON(c.chain)
	e := saveToHDD(c.path, bytes)
	if e != nil {
		panic(e)
	}
	return true
>>>>>>> 9cd7de3c
}<|MERGE_RESOLUTION|>--- conflicted
+++ resolved
@@ -4,48 +4,33 @@
 	"log"
 	"time"
 	"unsafe"
-<<<<<<< HEAD
-=======
 )
 
 var (
 	parser Parser
->>>>>>> 9cd7de3c
 )
 
 // Block use case block for the TSDB chain
 type Block struct {
-<<<<<<< HEAD
-	prevBlock      *Block
-	nextBlock      *Block
-	datapoint      int64
-	normalizedTime uint64
-	timestamp      time.Time
-=======
 	PrevBlock      *Block
 	NextBlock      *Block
-	Datapoint      int
+	Datapoint      float32
 	NormalizedTime int64
 	Timestamp      time.Time
 }
 
 // BlockJSON helps reffer Block as JSON
 type BlockJSON struct {
-	Datapoint      int       `json:"datapoint"`
+	Datapoint      float32   `json:"datapoint"`
 	NormalizedTime int64     `json:"normalizedTime"`
 	Timestamp      time.Time `json:"timestamp"`
->>>>>>> 9cd7de3c
 }
 
 // Chain contains Blocks arranged as a chain
 type Chain struct {
 	path           string
 	chain          []Block
-<<<<<<< HEAD
-	lengthElements uint64
-=======
 	lengthElements int
->>>>>>> 9cd7de3c
 	size           uintptr
 }
 
@@ -89,10 +74,6 @@
 		c.chain = []Block{}
 		return &c.chain, c
 	}
-<<<<<<< HEAD
-	c.path = *path
-	return nil
-=======
 
 	raw := loadFromStorage(res)
 	c.chain = *formLinkedChainFromRawBlock(raw)
@@ -155,5 +136,4 @@
 		panic(e)
 	}
 	return true
->>>>>>> 9cd7de3c
 }