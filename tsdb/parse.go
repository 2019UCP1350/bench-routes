package tsdb

import (
<<<<<<< HEAD
	"errors"
=======
	"encoding/json"
	"errors"
	"fmt"
>>>>>>> 9cd7de3c
	"io/ioutil"
)

func parse(path string) (*string, error) {
	res, err := ioutil.ReadFile(path)
	if err != nil {
		return nil, errors.New("file not existed. create a new chain")
	}
	str := string(res)
	return &str, nil
}

func loadFromStorage(raw *string) *[]BlockJSON {
	inst := []BlockJSON{}
	b := []byte(*raw)
	e := json.Unmarshal(b, &inst)
	fmt.Println(inst)
	if e != nil {
		panic(e)
	}
	return &inst
}

func saveToHDD(path string, data []byte) error {
	e := ioutil.WriteFile(path, data, 0644)
	if e != nil {
		return e
	}
	return nil
}

// Parser type for accessing parsing functions
type Parser struct{}

// Parse acts as an global interface for converting different types into the required structure
type Parse interface {
	ParseToJSON(a []Block) []byte
}

// ParseToJSON converts the chain into Marshallable JSON
func (p Parser) ParseToJSON(a []Block) (j []byte) {
	b := []BlockJSON{}

	for _, inst := range a {
		t := BlockJSON{
			Timestamp:      inst.Timestamp,
			NormalizedTime: inst.NormalizedTime,
			Datapoint:      inst.Datapoint,
		}
		b = append(b, t)
	}

	j, e := json.Marshal(b)
	if e != nil {
		panic(e)
	}
	return
}<|MERGE_RESOLUTION|>--- conflicted
+++ resolved
@@ -1,13 +1,9 @@
 package tsdb
 
 import (
-<<<<<<< HEAD
-	"errors"
-=======
 	"encoding/json"
 	"errors"
 	"fmt"
->>>>>>> 9cd7de3c
 	"io/ioutil"
 )
 
