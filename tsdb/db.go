--- conflicted
+++ resolved
@@ -9,10 +9,7 @@
 	"strconv"
 	"strings"
 	"sync"
-<<<<<<< HEAD
 	parse2 "text/template/parse"
-=======
->>>>>>> 27d900ba
 	"time"
 	"unsafe"
 
@@ -114,7 +111,6 @@
 	}
 }
 
-<<<<<<< HEAD
 // ReadOnly returns a in-memory chain that implements the TSDB interface.
 func ReadOnly(path string) *ChainReadOnly {
 	logger.File(fmt.Sprintf("creating new chain at path %s", path), "p")
@@ -124,11 +120,11 @@
 		Path:  path,
 		Chain: &blockStream,
 	}
-=======
+}
+
 func filterChainPath(name string) string {
 	name = strings.ReplaceAll(name, ".", "___")
 	return strings.ReplaceAll(name, "/", "_")
->>>>>>> 27d900ba
 }
 
 // TSDB implements the idea of tsdb
@@ -243,98 +239,6 @@
 		}
 	}
 
-<<<<<<< HEAD
-	return 0, errors.New("Normalized time not found in chain")
-}
-
-// BlockStream returns the address of stream (or list)
-// of blocks from the in-memory chain.
-func (c *ChainReadOnly) BlockStream() *[]Block {
-	return c.Chain
-}
-
-// Refresh loads/reloads the chain from the secondary storage
-// which contains the latest samples/blocks.
-func (c *ChainReadOnly) Refresh() *ChainReadOnly {
-	response, e := parse(c.Path)
-	if e != nil {
-		logger.Terminal(fmt.Sprintf("error readig the chain: %s", c.Path), "f")
-	}
-
-	c.Chain = loadFromStorage(response)
-	return c
-}
-
-func parse(path string) (*string, error) {
-	res, err := ioutil.ReadFile(path)
-	if err != nil {
-		return nil, errors.New("file not existed. create a new chain")
-	}
-	str := string(res)
-	return &str, nil
-}
-
-// parseToJSON converts the chain into Marshallable JSON
-func parseToJSON(a []Block) (j []byte) {
-	j, e := json.Marshal(a)
-	if e != nil {
-		panic(e)
-	}
-	return
-}
-
-func loadFromStorage(raw *string) *[]Block {
-	var inst []Block
-	b := []byte(*raw)
-	e := json.Unmarshal(b, &inst)
-	if e != nil {
-		panic(e)
-	}
-	return &inst
-}
-
-func checkAndCreatePath(path string) {
-	array := strings.Split(path, "/")
-	array = array[:len(array)-1]
-	path = strings.Join(array, "/")
-	_, err := os.Stat(path)
-	if err != nil {
-		e := os.MkdirAll(path, os.ModePerm)
-		if e != nil {
-			panic(e)
-		}
-	}
-}
-
-func saveToHDD(path string, data []byte) error {
-	checkAndCreatePath(path)
-	e := ioutil.WriteFile(path, data, 0755)
-	if e != nil {
-		return e
-	}
-	return nil
-}
-
-// GetTimeStamp returns the timestamp
-func GetTimeStampCalc() string {
-	t := time.Now()
-
-	return s(t.Year()) + "|" + s(t.Month()) + "|" + s(t.Day()) + "|" + s(t.Hour()) + "|" +
-		s(t.Minute()) + "|" + s(t.Second()) + "#" + s(milliSeconds())
-}
-
-// GetNormalizedTime returns the UnixNano time as normalized time.
-func GetNormalizedTimeCalc() int64 {
-	return time.Now().UnixNano()
-}
-
-func s(st interface{}) string {
-	return fmt.Sprintf("%v", st)
-}
-
-func milliSeconds() int64 {
-	return time.Now().UnixNano() / int64(time.Millisecond)
-=======
 	return 0, errors.New("normalized time not found in chain")
 }
 
@@ -436,5 +340,93 @@
 		// the limit of bytes.
 		return
 	}
->>>>>>> 27d900ba
+}
+
+// BlockStream returns the address of stream (or list)
+// of blocks from the in-memory chain.
+func (c *ChainReadOnly) BlockStream() *[]Block {
+	return c.Chain
+}
+
+// Refresh loads/reloads the chain from the secondary storage
+// which contains the latest samples/blocks.
+func (c *ChainReadOnly) Refresh() *ChainReadOnly {
+	response, e := parse(c.Path)
+	if e != nil {
+		logger.Terminal(fmt.Sprintf("error readig the chain: %s", c.Path), "f")
+	}
+
+	c.Chain = loadFromStorage(response)
+	return c
+}
+
+func parse(path string) (*string, error) {
+	res, err := ioutil.ReadFile(path)
+	if err != nil {
+		return nil, errors.New("file not existed. create a new chain")
+	}
+	str := string(res)
+	return &str, nil
+}
+
+// parseToJSON converts the chain into Marshallable JSON
+func parseToJSON(a []Block) (j []byte) {
+	j, e := json.Marshal(a)
+	if e != nil {
+		panic(e)
+	}
+	return
+}
+
+func loadFromStorage(raw *string) *[]Block {
+	var inst []Block
+	b := []byte(*raw)
+	e := json.Unmarshal(b, &inst)
+	if e != nil {
+		panic(e)
+	}
+	return &inst
+}
+
+func checkAndCreatePath(path string) {
+	array := strings.Split(path, "/")
+	array = array[:len(array)-1]
+	path = strings.Join(array, "/")
+	_, err := os.Stat(path)
+	if err != nil {
+		e := os.MkdirAll(path, os.ModePerm)
+		if e != nil {
+			panic(e)
+		}
+	}
+}
+
+func saveToHDD(path string, data []byte) error {
+	checkAndCreatePath(path)
+	e := ioutil.WriteFile(path, data, 0755)
+	if e != nil {
+		return e
+	}
+	return nil
+}
+
+// GetTimeStamp returns the timestamp
+func GetTimeStampCalc() string {
+	t := time.Now()
+
+	return s(t.Year()) + "|" + s(t.Month()) + "|" + s(t.Day()) + "|" + s(t.Hour()) + "|" +
+		s(t.Minute()) + "|" + s(t.Second()) + "#" + s(milliSeconds())
+}
+
+// GetNormalizedTime returns the UnixNano time as normalized time.
+func GetNormalizedTimeCalc() int64 {
+	return time.Now().UnixNano()
+}
+
+func s(st interface{}) string {
+	return fmt.Sprintf("%v", st)
+}
+
+func milliSeconds() int64 {
+	return time.Now().UnixNano() / int64(time.Millisecond)
 }