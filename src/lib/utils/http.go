--- conflicted
+++ resolved
@@ -1,18 +1,11 @@
 package utils
 
 import (
-<<<<<<< HEAD
-	"github.com/zairza-cetb/bench-routes/src/lib/filters"
-	"os/exec"
-	"strconv"
-	"fmt"
-=======
 	"fmt"
 	"os/exec"
 	"strconv"
 
 	"github.com/zairza-cetb/bench-routes/src/lib/filters"
->>>>>>> 9cd7de3c
 )
 
 // cli command base
@@ -23,7 +16,7 @@
 )
 
 //will retrieve this from a user settings file at later stages
-var password = "your password"
+var password = "megha"
 
 // CLIPing works as an *independent subroutine*, for ping operations with the external networks
 // Takes in a pointer channel in the last params inorder to implement subroutines since the ping
@@ -33,7 +26,6 @@
 // Specifying addresses directly speeds the entire process manyfolds.
 func CLIPing(url *string, packets int, cliPingChannel chan *string) {
 	url = filters.HTTPPingFilter(url)
-	fmt.Println("url:::::::::", url)
 	cmd, err := exec.Command(CmdPingBasedOnPacketsNumber, "-c", strconv.Itoa(packets), *url).Output()
 	if err != nil {
 		panic(err)
